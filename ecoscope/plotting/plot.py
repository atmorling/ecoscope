import numpy as np
import pandas as pd
import shapely

try:
    from sklearn.neighbors import KernelDensity
    import plotly.graph_objs as go
    from plotly.subplots import make_subplots
except ModuleNotFoundError:
    raise ModuleNotFoundError(
        'Missing optional dependencies required by this module. \
         Please run pip install ecoscope["plotting"]'
    )


class EcoPlotData:
    def __init__(self, grouped, x_col="x", y_col="y", groupby_style=None, **style):
        self.grouped = grouped
        self.x_col = x_col
        self.y_col = y_col
        self.groupby_style = {} if groupby_style is None else groupby_style
        self.style = style

        # Plotting Defaults
        self.style["mode"] = self.style.get("mode", "lines+markers")


def ecoplot(
    data,
    title="",
    out_path=None,
    subplot_height=100,
    subplot_width=700,
    vertical_spacing=0.001,
    annotate_name_pos=(0.01, 0.99),
    y_title_2=None,
    layout_kwargs=None,
    **make_subplots_kwargs,
):
    groups = sorted(list(set.union(*[set(datum.grouped.groups.keys()) for datum in data])))
    datum_1 = data[0]
    datum_2 = None
    for datum in data[1:]:
        if datum.y_col != datum_1.y_col:
            datum_2 = datum
            break

    n = len(groups)

    fig = make_subplots(
        **{
            **dict(
                rows=n,
                cols=1,
                shared_xaxes="all",
                vertical_spacing=vertical_spacing,
                x_title=data[0].x_col,
                y_title=data[0].y_col,
                row_heights=list(np.repeat(subplot_height, n)),
                column_widths=[subplot_width],
                specs=[[{"secondary_y": datum_2 is not None}]] * len(groups),
            ),
            **make_subplots_kwargs,
        }
    )

    for i, name in enumerate(groups, 1):
        for datum in data:
            try:
                df = datum.grouped.get_group(name)
            except KeyError:
                continue

            timeseries = go.Scatter(
                x=df[datum.x_col],
                y=df[datum.y_col],
                name=name,
                **{**datum.style, **datum.groupby_style.get(name, {})},
            )
            fig.add_trace(
                timeseries,
                row=i,
                col=1,
                secondary_y=datum.y_col is not datum_1.y_col,
            )

    fig.update_xaxes(tickformat="%b-%Y")

    fig.layout.annotations[1]["font"]["color"] = datum_1.style.get("line", {}).get("color", "black")

    if datum_2 is not None:
        fig.layout.annotations = list(fig.layout.annotations) + [
            go.layout.Annotation(
                {
                    "font": {
                        "size": 16,
                        "color": datum_2.style.get("line", {}).get("color", "black"),
                    },
                    "showarrow": False,
                    "text": y_title_2 or datum_2.y_col,
                    "textangle": -90,
                    "x": 1,
                    "xanchor": "right",
                    "xref": "paper",
                    "xshift": +40,
                    "y": 0.5,
                    "yanchor": "middle",
                    "yref": "paper",
                },
            )
        ]

    fig["layout"].update(
        title={
            "text": title,
            "xanchor": "center",
            "x": 0.5,
        },
    )

    fig.update_layout(**{**dict(showlegend=False), **(layout_kwargs or {})})

    if annotate_name_pos is not None:
        for i, name in enumerate(groups, 1):
            fig.add_annotation(
                text=name,
                showarrow=False,
                xref="x domain",
                yref="y domain",
                x=annotate_name_pos[0],
                y=annotate_name_pos[1],
                row=i,
                col=1,
            )

    if out_path is not None:
        fig.write_image(out_path, height=n * subplot_height)

    return fig


def add_seasons(fig, season_df):
    fig = make_subplots(figure=fig, specs=[[{"secondary_y": True}]])
    fig.add_trace(
        go.Scatter(
            x=pd.concat([season_df.start, season_df.end]).sort_values(),
            y=season_df.season.repeat(2),
            fill="tozeroy",
            fillcolor="rgba(0,0,255,0.1)",
            mode="none",
        ),
        secondary_y=True,
    )
    fig.update_yaxes(categoryorder="array", categoryarray=["dry", "wet"])
    return fig


def mcp(relocations):
    relocations = relocations.to_crs(relocations.estimate_utm_crs())

    areas = []
    times = []
    total = shapely.geometry.GeometryCollection()
    for time, obs in relocations.groupby(pd.Grouper(key="fixtime", freq="1D"), as_index=False):
        if obs.size:
            total = total.union(obs.geometry.unary_union).convex_hull
            areas.append(total.area)
            times.append(time)

    areas = np.array(areas)
    times = np.array(times)
    times[0] = relocations["fixtime"].iat[0]
    times[-1] = relocations["fixtime"].iat[-1]

    fig = go.FigureWidget()

    fig.add_trace(go.Scatter(x=times, y=areas / (1000**2)))

    fig.update_layout(
        margin_b=15,
        margin_l=50,
        margin_r=10,
        margin_t=25,
        title="MCP Asymptote",
        yaxis_title="MCP Area (km^2)",
        showlegend=False,
    )

    return fig


def nsd(relocations):
    relocations = relocations.to_crs(relocations.estimate_utm_crs())

    times = relocations["fixtime"]
    distances = relocations.distance(relocations.geometry.iat[0]) ** 2

    fig = go.FigureWidget()

    fig.add_trace(go.Scatter(x=times, y=distances / (1000**2)))

    fig.update_layout(
        margin_b=15,
        margin_l=50,
        margin_r=10,
        margin_t=25,
        title="Net Square Displacement (NSD)",
        yaxis_title="NSD (km^2)",
        showlegend=False,
    )

    return fig


def speed(trajectory):
    times = np.column_stack(
        [
            trajectory["segment_start"],
            trajectory["segment_start"],
            trajectory["segment_end"],
            trajectory["segment_end"],
        ]
    ).flatten()
    speeds = np.column_stack(
        [
            np.zeros(len(trajectory)),
            trajectory["speed_kmhr"],
            trajectory["speed_kmhr"],
            np.zeros(len(trajectory)),
        ]
    ).flatten()

    fig = go.FigureWidget()

    fig.add_trace(go.Scatter(x=times, y=speeds))

    fig.update_layout(
        margin_b=15,
        margin_l=50,
        margin_r=10,
        margin_t=25,
        title="Speed",
        yaxis_title="Speed (km/h)",
        showlegend=False,
    )

    return fig


def plot_seasonal_dist(ndvi_vals, cuts, bandwidth=0.05, output_file=None):
    x = ndvi_vals.sort_values().to_numpy().reshape(-1, 1)
    kde = KernelDensity(kernel="gaussian", bandwidth=bandwidth).fit(x)
    dens = np.exp(kde.score_samples(x))
    fig = go.Figure(
        data=go.Scatter(
            x=x.ravel(),
            y=dens,
            fill=None,
            showlegend=False,
            mode="lines",
            line={
                "width": 1,
                "shape": "spline",
            },
        )
    )

    [
        fig.add_vline(
            x=i, line_width=3, line_dash="dash", line_color="red", annotation_text=" Cut Val: {:.2f}".format(i)
        )
        for i in cuts[1:-1]
    ]
    fig.update_layout(xaxis_title="NDVI")
    if output_file:
        fig.write_image(output_file)
    return fig


def stacked_bar_chart(data: EcoPlotData, agg_function: str, stack_column: str, layout_kwargs: dict = None):
    """
    Creates a stacked bar chart from the provided EcoPlotData object
    Parameters
    ----------
    data: ecoscope.Plotting.EcoPlotData
        The data to plot, counts categorical data.y_col values for data.x_col
    agg_function: str
        The pandas.Dataframe.aggregate() function to run ie; 'count', 'sum'
    stack_column: str
        The name of the column in the data to build stacks from, should be categorical
    layout_kwargs: dict
        Additional kwargs passed to plotly.go.Figure(layout)
    Returns
    -------
    fig : plotly.graph_objects.Figure
        The plotly bar chart
    """
    # TODO cleanup EPD defaults
    data.style.pop("mode")

    fig = go.Figure(layout=layout_kwargs)

    x_axis_name = data.x_col
    y_axis_name = data.y_col

    agg = (
        data.grouped[y_axis_name]
        .agg(agg_function)
        .to_frame(agg_function)
        .unstack(fill_value=0)
        .stack(future_stack=True)
        .reset_index()
    )

    x = agg[x_axis_name].unique()
    for category in agg[stack_column].unique():
        fig.add_trace(
            go.Bar(
                x=x,
                y=list(agg[agg[stack_column] == category][agg_function]),
                name=str(category),
                **{**data.style, **data.groupby_style[category]},
            )
        )

    fig.update_layout(barmode="stack")
<<<<<<< HEAD
    return fig


def pie_chart(
    data: pd.DataFrame, value_column: str, label_column: str = None, style_kwargs: dict = {}, layout_kwargs: dict = None
):
    """
    Creates a pie chart from the provided dataframe
    Parameters
    ----------
    data: pd.Dataframe
        The data to plot
    value_column: str
        The name of the dataframe column to pull slice values from
        If the column contains non-numeric values, it is assumed to be categorical
            and the pie slices will be a count of the occurrences of the category
    label_column: str
        The name of the dataframe column to label slices with, required if the data in value_column is numeric
    style_kwargs: dict
        Additional style kwargs passed to go.Pie()
    layout_kwargs: dict
        Additional kwargs passed to plotly.go.Figure(layout)
    Returns
    -------
    fig : plotly.graph_objects.Figure
        The plotly bar chart
    """

    if pd.api.types.is_numeric_dtype(data[value_column]):
        if label_column is not None:
            labels = data[label_column]
            values = data[value_column]
        else:
            raise ValueError("numerical values require a label column to")
    else:  # assume categorical
        labels = data[value_column].unique()
        values = data[value_column].value_counts()

    fig = go.Figure(data=go.Pie(labels=labels, values=values, **style_kwargs), layout=layout_kwargs)
=======
>>>>>>> 99ae961e
    return fig<|MERGE_RESOLUTION|>--- conflicted
+++ resolved
@@ -324,7 +324,6 @@
         )
 
     fig.update_layout(barmode="stack")
-<<<<<<< HEAD
     return fig
 
 
@@ -364,6 +363,4 @@
         values = data[value_column].value_counts()
 
     fig = go.Figure(data=go.Pie(labels=labels, values=values, **style_kwargs), layout=layout_kwargs)
-=======
->>>>>>> 99ae961e
     return fig