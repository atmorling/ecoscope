import pytz
import datetime
import json
import typing

import geopandas as gpd
import pandas as pd
import requests
<<<<<<< HEAD
from erclient.client import ERClient, ERClientException, ERClientNotFound, split_link
=======
from erclient.client import ERClient, ERClientException
>>>>>>> 29c72f67
from tqdm.auto import tqdm

import ecoscope
from ecoscope.io.utils import pack_columns, to_hex


def fatal_status_code(e):
    return 400 <= e.response.status_code < 500


class EarthRangerIO(ERClient):
    def __init__(self, sub_page_size=4000, tcp_limit=5, **kwargs):
        if "server" in kwargs:
            server = kwargs.pop("server")
            kwargs["service_root"] = f"{server}/api/v1.0"
            kwargs["token_url"] = f"{server}/oauth2/token"

        self.sub_page_size = sub_page_size
        self.tcp_limit = tcp_limit
        kwargs["client_id"] = kwargs.get("client_id", "das_web_client")
        super().__init__(**kwargs)
        try:
            self.login()
        except:
            raise ERClientNotFound("Failed login. Check Stack Trace for specific reason.")            
        
    def _token_request(self, payload):
        response = requests.post(self.token_url, data=payload)
        if response.ok:
            self.auth = json.loads(response.text)
            expires_in = int(self.auth['expires_in']) - 5 * 60
            self.auth_expires = pytz.utc.localize(
                datetime.datetime.utcnow()) + datetime.timedelta(seconds=expires_in)
            return True
        
        self.auth = None
        self.auth_expires = pytz.utc.localize(datetime.datetime.min)
        raise ERClientNotFound(json.loads(response.text)["error_description"])

    @staticmethod
    def _clean_kwargs(addl_kwargs={}, **kwargs):
        for k in addl_kwargs.keys():
            print(f"Warning: {k} is a non-standard parameter. Results may be unexpected.")
        return {k: v for k, v in {**addl_kwargs, **kwargs}.items() if v is not None}

    @staticmethod
    def _normalize_column(df, col):
        print(col)
        for k, v in pd.json_normalize(df.pop(col), sep="__").add_prefix(f"{col}__").iteritems():
            df[k] = v.values

    @staticmethod
    def _dataframe_to_dict(events):
        if isinstance(events, gpd.GeoDataFrame):
            events["location"] = pd.DataFrame({"longitude": events.geometry.x, "latitude": events.geometry.y}).to_dict(
                "records"
            )
            del events["geometry"]

        if isinstance(events, pd.DataFrame):
            events = events.to_dict("records")
        return events

    @staticmethod
    def _to_gdf(df):
        longitude, latitude = (0, 1) if isinstance(df["location"].iat[0], list) else ("longitude", "latitude")
        return gpd.GeoDataFrame(
            df,
            geometry=gpd.points_from_xy(df["location"].str[longitude], df["location"].str[latitude]),
            crs=4326,
        )

    """
    GET Functions
    """

    def get_sources(
        self,
        manufacturer_id=None,
        provider_key=None,
        provider=None,
        id=None,
        **addl_kwargs,
    ):
        """
        Parameters
        ----------
        manufacturer_id
        provider_key
        provider
        id
        Returns
        -------
        sources : pd.DataFrame
            DataFrame of queried sources
        """

        params = self._clean_kwargs(
            addl_kwargs,
            manufacturer_id=manufacturer_id,
            provider_key=provider_key,
            provider=provider,
            id=id,
        )
        df = pd.DataFrame(
            self.get_objects_multithreaded(
                object="sources/", threads=self.tcp_limit, page_size=self.sub_page_size, **params
            )
        )
        assert not df.empty
        return df

    def get_subjects(
        self,
        include_inactive=None,
        bbox=None,
        subject_group=None,
        name=None,
        updated_since=None,
        tracks=None,
        id=None,
        updated_until=None,
        group_name=None,
        **addl_kwargs,
    ):
        """
        Parameters
        ----------
        include_inactive: Include inactive subjects in list.
        bbox: Include subjects having track data within this bounding box defined by a 4-tuple of coordinates marking
            west, south, east, north.
        subject_group: Indicate a subject group for which Subjects should be listed.
        name : Find subjects with the given name
        updated_since: Return Subject that have been updated since the given timestamp.
        tracks: Indicate whether to render each subject's recent tracks.
        id: A comma-delimited list of Subject IDs.
        updated_until
        group_name
        Returns
        -------
        subjects : pd.DataFrame
        """

        params = self._clean_kwargs(
            addl_kwargs,
            include_inactive=include_inactive,
            bbox=bbox,
            subject_group=subject_group,
            name=name,
            updated_since=updated_since,
            tracks=tracks,
            id=id,
            updated_until=updated_until,
            group_name=group_name,
        )

        assert params.get("subject_group") is None or params.get("group_name") is None

        if params.get("group_name") is not None:
            try:
                params["subject_group"] = self._get(
                    "subjectgroups/",
                    params={
                        "group_name": params.pop("group_name"),
                        "include_inactive": True,
                        "include_hidden": True,
                        "flat": True,
                    },
                ).id[0]
            except IndexError:
                raise KeyError("`group_name` not found")

        df = pd.DataFrame(
            self.get_objects_multithreaded(
                object="subjects/", threads=self.tcp_limit, page_size=self.sub_page_size, **params
            )
        )
        assert not df.empty

        df["hex"] = df["additional"].str["rgb"].map(to_hex) if "additional" in df else "#ff0000"

        return df

    def get_subjectsources(self, subjects=None, sources=None, **addl_kwargs):
        """
        Parameters
        ----------
        subjects: A comma-delimited list of Subject IDs.
        sources: A comma-delimited list of Source IDs.
        Returns
        -------
        subjectsources : pd.DataFrame
        """
        params = self._clean_kwargs(addl_kwargs, sources=sources, subjects=subjects)
        return pd.DataFrame(
            self.get_objects_multithreaded(
                object="subjectsources/", threads=self.tcp_limit, page_size=self.sub_page_size, **params
            )
        )

    def _get_observations(
        self,
        source_ids=None,
        subject_ids=None,
        subjectsource_ids=None,
        tz="UTC",
        since=None,
        until=None,
        filter=None,
        include_details=None,
        created_after=None,
        **addl_kwargs,
    ):
        """
        Return observations matching queries. If `subject_id`, `source_id`, or `subjectsource_id` is specified, the
        index is set to the provided value.
        Parameters
        ----------
        subject_ids: filter to a single subject
        source_ids: filter to a single source
        subjectsource_ids: filter to a subjectsource_id, rather than source_id + time range
        since: get observations after this ISO8061 date, include timezone
        until:get observations up to this ISO8061 date, include timezone
        filter
            filter using exclusion_flags for an observation.
            filter=None returns everything
            filter=0  filters out everything but rows with exclusion flag 0 (i.e, passes back clean data)
            filter=1  filters out everything but rows with exclusion flag 1 (i.e, passes back manually filtered data)
            filter=2, filters out everything but rows with exclusion flag 2 (i.e., passes back automatically filtered
            data)
            filter=3, filters out everything but rows with exclusion flag 2 or 1 (i.e., passes back both manual and
            automatically filtered data)
        include_details: one of [true,false], default is false. This brings back the observation additional field
        created_after: get observations created (saved in EarthRanger) after this ISO8061 date, include timezone
        Returns
        -------
        observations : gpd.GeoDataFrame
        """
        assert (source_ids, subject_ids, subjectsource_ids).count(None) == 2

        params = self._clean_kwargs(
            addl_kwargs,
            since=since,
            until=until,
            filter=filter,
            include_details=include_details,
            created_after=created_after,
        )

        if source_ids:
            id_name, ids = "source_id", source_ids
        elif subject_ids:
            id_name, ids = "subject_id", subject_ids
        else:
            id_name, ids = "subjectsource_id", subjectsource_ids

        observations = []
        pbar = tqdm([ids] if isinstance(ids, str) else ids)

        for _id in pbar:
            params[id_name] = _id
            pbar.set_description(f"Downloading Observations for {id_name}={_id}")
            dataframe = pd.DataFrame(
                self.get_objects_multithreaded(
                    object="observations/", threads=self.tcp_limit, page_size=self.sub_page_size, **params
                )
            )
            dataframe[id_name] = _id
            observations.append(dataframe)

        observations = pd.concat(observations)
        if observations.empty:
            return gpd.GeoDataFrame()

        observations["created_at"] = pd.to_datetime(
            observations["created_at"],
            errors="coerce",
            utc=True,
        ).dt.tz_convert(tz)

        observations["recorded_at"] = pd.to_datetime(
            observations["recorded_at"],
            errors="coerce",
            utc=True,
        ).dt.tz_convert(tz)

        observations.sort_values("recorded_at", inplace=True)
        return EarthRangerIO._to_gdf(observations)

    def get_source_observations(self, source_ids, include_source_details=False, relocations=True, **kwargs):
        """
        Get observations for each listed source and create a `Relocations` object.
        Parameters
        ----------
        source_ids : str or list[str]
            List of source UUIDs
        include_source_details : bool, optional
            Whether to merge source info into dataframe
        kwargs
            Additional arguments to pass in the request to EarthRanger. See the docstring of `_get_observations` for
            info.
        Returns
        -------
        relocations : ecoscope.base.Relocations
            Observations in `Relocations` format
        """

        if isinstance(source_ids, str):
            source_ids = [source_ids]

        observations = self._get_observations(source_ids=source_ids, **kwargs)
        if observations.empty:
            return gpd.GeoDataFrame()

        if include_source_details:
            observations = observations.merge(
                pd.DataFrame(self.get_sources(id=",".join(observations["source"].unique()))).add_prefix("source__"),
                left_on="source",
                right_on="source__id",
            )

        if relocations:
            return ecoscope.base.Relocations.from_gdf(
                observations,
                groupby_col="source",
                uuid_col="id",
                time_col="recorded_at",
            )
        else:
            return observations

    def get_subject_observations(
        self,
        subject_ids,
        include_source_details=False,
        include_subject_details=False,
        include_subjectsource_details=False,
        relocations=True,
        **kwargs,
    ):
        """
        Get observations for each listed subject and create a `Relocations` object.
        Parameters
        ----------
        subject_ids : str or list[str]
            List of subject UUIDs
        include_source_details : bool, optional
            Whether to merge source info into dataframe
        include_subject_details : bool, optional
            Whether to merge subject info into dataframe
        include_subjectsource_details : bool, optional
            Whether to merge subjectsource info into dataframe
        kwargs
            Additional arguments to pass in the request to EarthRanger. See the docstring of `__get_observations` for
            info.
        Returns
        -------
        relocations : ecoscope.base.Relocations
            Observations in `Relocations` format
        """

        if isinstance(subject_ids, str):
            subject_ids = [subject_ids]

        observations = self._get_observations(subject_ids=subject_ids, **kwargs)

        if observations.empty:
            return gpd.GeoDataFrame()

        if include_source_details:
            observations = observations.merge(
                self.get_sources(id=",".join(observations["source"].unique())).add_prefix("source__"),
                left_on="source",
                right_on="source__id",
            )
        if include_subject_details:
            observations = observations.merge(
                self.get_subjects(id=",".join(subject_ids), include_inactive=True).add_prefix("subject__"),
                left_on="subject_id",
                right_on="subject__id",
            )

        if include_subjectsource_details:
            observations = observations.merge(
                self.get_subjectsources(subjects=",".join(observations["subject_id"].unique())).add_prefix(
                    "subjectsource__"
                ),
                left_on=["id", "source"],
                right_on=["subjectsource__subject", "subjectsource__source"],
            )

        if relocations:
            return ecoscope.base.Relocations.from_gdf(
                observations,
                groupby_col="subject_id",
                uuid_col="id",
                time_col="recorded_at",
            )
        else:
            return observations

    def get_subjectsource_observations(
        self,
        subjectsource_ids,
        include_source_details=False,
        relocations=True,
        **kwargs,
    ):
        """
        Get observations for each listed subjectsource and create a `Relocations` object.
        Parameters
        ----------
        subjectsource_ids : str or list[str]
            List of subjectsource UUIDs
        include_source_details : bool, optional
            Whether to merge source info into dataframe
        kwargs
            Additional arguments to pass in the request to EarthRanger. See the docstring of `__get_observations` for
            info.
        Returns
        -------
        relocations : ecoscope.base.Relocations
            Observations in `Relocations` format
        """

        if isinstance(subjectsource_ids, str):
            subjectsource_ids = [subjectsource_ids]

        observations = self._get_observations(subjectsource_ids=subjectsource_ids, **kwargs)

        if observations.empty:
            return gpd.GeoDataFrame()

        if include_source_details:
            observations = observations.merge(
                pd.DataFrame(self.get_sources(id=",".join(observations["source"].unique()))).add_prefix("source__"),
                left_on="source",
                right_on="source__id",
            )

        if relocations:
            return ecoscope.base.Relocations.from_gdf(
                observations,
                groupby_col="subjectsource_id",
                uuid_col="id",
                time_col="recorded_at",
            )
        else:
            return observations

    def get_subjectgroup_observations(self, subject_group=None, group_name=None, include_inactive=True, **kwargs):
        """
        Parameters
        ----------
        subject_group : str
            UUID of subject group to filter by
        group_name : str
            Common name of subject group to filter by
        include_inactive : bool, optional
            Whether to get observations for Subjects marked inactive by EarthRanger
        kwargs
            Additional arguments to pass in the request to `get_subject_observations`. See the docstring of
            `get_subject_observations` for info.
        Returns
        -------
        relocations : ecoscope.base.Relocations
            Observations in `Relocations` format
        """

        assert (subject_group is None) != (group_name is None)

        if subject_group:
            subject_ids = self.get_subjects(subject_group=subject_group, include_inactive=include_inactive).id.tolist()
        else:
            subject_ids = self.get_subjects(group_name=group_name, include_inactive=include_inactive).id.tolist()

        return self.get_subject_observations(subject_ids, **kwargs)

    def get_events(
        self,
        is_collection=None,
        updated_size=None,
        event_ids=None,
        bbox=None,
        sort_by=None,
        patrol_segment=None,
        state=None,
        event_type=None,
        include_updates=False,
        include_details=False,
        include_notes=False,
        include_related_events=False,
        include_files=False,
        max_results=None,
        oldest_update_date=None,
        exclude_contained=None,
        updated_since=None,
        event_category=None,
        since=None,
        until=None,
        **addl_kwargs,
    ):
        """
        Parameters
        ----------
        is_collection
            true/false whether to filter on is_collection
        updated_since
            date-string to limit on updated_at
        event_ids : array[string]
            Event IDs, comma-separated
        bbox
            bounding box including four coordinate values, comma-separated. Ex. bbox=-122.4,48.4,-122.95,49.0
            (west, south, east, north).
        sort_by
            Sort by (use 'event_time', 'updated_at', 'created_at', 'serial_number') with optional minus ('-') prefix to
            reverse order.
        patrol_segment
            ID of patrol segment to filter on
        state
            Comma-separated list of 'scheduled'/'active'/'overdue'/'done'/'cancelled'
        event_type
            Comma-separated list of event type uuids
        include_updates
            Boolean value
        include_details
            Boolean value
        include_notes
            Boolean value
        include_related_events
            Boolean value
        include_files
            Boolean value
        max_results
        oldest_update_date
        exclude_contained
        event_category
        since
        until
        Returns
        -------
        events : gpd.GeoDataFrame
            GeoDataFrame of queried events
        """

        params = self._clean_kwargs(
            addl_kwargs,
            is_collection=is_collection,
            updated_size=updated_size,
            event_ids=event_ids,
            bbox=bbox,
            sort_by=sort_by,
            patrol_segment=patrol_segment,
            state=state,
            event_type=event_type,
            include_updates=include_updates,
            include_details=include_details,
            include_notes=include_notes,
            include_related_events=include_related_events,
            include_files=include_files,
            max_results=max_results,
            oldest_update_date=oldest_update_date,
            exclude_contained=exclude_contained,
            updated_since=updated_since,
            event_category=event_category,
        )

        filter = {"date_range": {}}
        if since is not None:
            filter["date_range"]["lower"] = since
            params["filter"] = json.dumps(filter)
        if until is not None:
            filter["date_range"]["upper"] = until
            params["filter"] = json.dumps(filter)

        df = pd.DataFrame(
            self.get_objects_multithreaded(
                object="activity/events/", threads=self.tcp_limit, page_size=self.sub_page_size, **params
            )
        )

        assert not df.empty
        df["time"] = pd.to_datetime(df["time"])

        df = gpd.GeoDataFrame(df)
        df.loc[~df["geojson"].isna(), "geometry"] = gpd.GeoDataFrame.from_features(
            df.loc[~df["geojson"].isna(), "geojson"]
        )["geometry"]
        df.set_crs(4326, inplace=True)

        df.sort_values("time", inplace=True)
        return df

    def get_patrols(self, since=None, until=None, patrol_type=None, status=None, **addl_kwargs):
        """
        Parameters
        ----------
        since:
            lower date range
        until:
            upper date range
        patrol_type:
            Comma-separated list of type of patrol UUID
        status
            Comma-separated list of 'scheduled'/'active'/'overdue'/'done'/'cancelled'
        Returns
        -------
        patrols : pd.DataFrame
            DataFrame of queried patrols
        """

        params = self._clean_kwargs(
            addl_kwargs,
            status=status,
            patrol_type=[patrol_type] if isinstance(patrol_type, str) else patrol_type,
            return_data=True,
        )

        filter = {"date_range": {}, "patrol_type": []}

        if since is not None:
            filter["date_range"]["lower"] = since
        if until is not None:
            filter["date_range"]["upper"] = until
        if patrol_type is not None:
            filter["patrol_type"] = params["patrol_type"]
        params["filter"] = json.dumps(filter)

        df = pd.DataFrame(
            self.get_objects_multithreaded(
                object="activity/patrols", threads=self.tcp_limit, page_size=self.sub_page_size, **params
            )
        )
        if "serial_number" in df.columns:
            df = df.sort_values(by="serial_number").reset_index(drop=True)
        return df

    def get_patrol_segments(self):
        object = "activity/patrols/segments/"
        return pd.DataFrame(
            self.get_objects_multithreaded(object=object, threads=self.tcp_limit, page_size=self.sub_page_size)
        )

    def get_observations_for_patrols(self, patrols_df, **kwargs):
        """
        Download observations for provided `patrols_df`.
        Parameters
        ----------
        patrols_df : pd.DataFrame
            Data returned from a call to `get_patrols`.
        kwargs
            Additional parameters to pass to `get_subject_observations`.
        Returns
        -------
        relocations : ecoscope.base.Relocations
        """

        observations = []
        for _, patrol in patrols_df.iterrows():
            for patrol_segment in patrol["patrol_segments"]:
                subject_id = (patrol_segment.get("leader") or {}).get("id")
                start_time = (patrol_segment.get("time_range") or {}).get("start_time")
                end_time = (patrol_segment.get("time_range") or {}).get("end_time")

                if None in {subject_id, start_time}:
                    continue
                try:
                    observations.append(
                        self.get_subject_observations(
                            subject_ids=[subject_id],
                            since=start_time,
                            until=end_time,
                            **kwargs,
                        )
                    )
                except Exception as e:
                    # print(f'Getting observations for {subject_id=} {start_time=} {end_time=} failed for: {e}')
                    print(
                        f"Getting observations for subject_id={subject_id} start_time={start_time} end_time={end_time}"
                        f"failed for: {e}"
                    )
        return ecoscope.base.Relocations(pd.concat(observations))

    def get_patrol_segment_events(
        self,
        patrol_segment_id=None,
        include_details=False,
        include_files=False,
        include_related_events=False,
        include_notes=False,
        **addl_kwargs,
    ):
        params = self._clean_kwargs(
            addl_kwargs,
            patrol_segment_id=patrol_segment_id,
            include_details=include_details,
            include_files=include_files,
            include_related_events=include_related_events,
            include_notes=include_notes,
        )

        object = f"activity/patrols/segments/{patrol_segment_id}/events/"
        return pd.DataFrame(
            self.get_objects_multithreaded(
                object=object, threads=self.tcp_limit, page_size=self.sub_page_size, **params
            )
        )

    """
    POST Functions
    """

    def post_source(
        self,
        source_type: str,
        manufacturer_id: str,
        model_name: str,
        provider: str = "default",
        additional: typing.Dict = {},
        **kwargs,
    ) -> pd.DataFrame:
        """
        Parameters
        ----------
        source_type
        manufacturer_id
        model_name
        provider
        additional
        Returns
        -------
        pd.DataFrame
        """

        payload = {
            "source_type": source_type,
            "manufacturer_id": manufacturer_id,
            "model_name": model_name,
            "additional": additional,
            "provider": provider,
        }

        if kwargs:
            payload.update(kwargs)

        response = self._post("sources", payload=payload)
        return pd.DataFrame([response])

    def post_subject(
        self,
        subject_name: str,
        subject_type: str,
        subject_subtype: str,
        is_active: bool = True,
        **kwargs,
    ) -> pd.DataFrame:
        """
        Parameters
        ----------
        subject_name
        subject_subtype
        is_active

        Returns
        -------
        pd.DataFrame
        """

        payload = {
            "name": subject_name,
            "subject_subtype": subject_subtype,
            "is_active": is_active,
        }

        if kwargs:
            payload.update(kwargs)

        response = self._post("subjects", payload=payload)
        return pd.DataFrame([response])

    def post_subjectsource(
        self,
        subject_id: str,
        source_id: str,
        lower_bound_assigned_range: datetime.datetime,
        upper_bound_assigned_range: datetime.datetime,
        additional: typing.Dict = None,
    ) -> pd.DataFrame:
        """
        Parameters
        ----------
        subject_id
        source_id
        lower_bound_assigned_range
        upper_bound_assigned_range
        additional
        Returns
        -------
        pd.DataFrame
        """

        if additional is None:
            additional = {}
        payload = {
            "source": source_id,
            "assigned_range": {
                "lower": lower_bound_assigned_range,
                "upper": upper_bound_assigned_range,
            },
            "additional": additional,
        }

        urlpath = f"subject/{subject_id}/sources"
        response = self._post(urlpath, payload=payload)
        return pd.DataFrame([response])

    def post_observations(
        self,
        observations: gpd.GeoDataFrame,
        source_id_col: str = "source",
        recorded_at_col: str = "recorded_at",
    ) -> pd.DataFrame:
        """
        Parameters
        ----------
        observations : gpd.GeoDataFrame
            observation data to be uploaded
        source_id_col : str
            The source column in the observation dataframe
        recorded_at_col : str
            The observation recorded time column in the dataframe
        Returns
        -------
        None
        """

        def upload(obs):
            try:
                obs = obs.rename(columns={source_id_col: "source", recorded_at_col: "recorded_at"})
                obs["location"] = pd.DataFrame({"longitude": obs.geometry.x, "latitude": obs.geometry.y}).to_dict(
                    "records"
                )
                del obs["geometry"]
                obs = pack_columns(obs, columns=["source", "recorded_at", "location"])
                post_data = obs.to_dict("records")
                results = super(EarthRangerIO, self).post_observation(post_data)
            except ERClientException as exc:
                self.logger.error(exc)
            except requests.exceptions.RequestException as exc:
                self.logger.error(exc)
            else:
                return pd.DataFrame(results)

        return observations.groupby(source_id_col, group_keys=False).progress_apply(upload)

    def post_event(
        self,
        events: typing.Union[gpd.GeoDataFrame, pd.DataFrame, typing.Dict, typing.List[typing.Dict]],
    ) -> pd.DataFrame:
        """
        Parameters
        ----------
        events
        Returns
        -------
        pd.DataFrame:
            New events created in EarthRanger.
        """

        events = self._dataframe_to_dict(events)
        results = super().post_event(event=events)
        results = results if isinstance(results, list) else [results]
        return pd.DataFrame(results)

    def post_patrol(self, priority: int, **kwargs) -> pd.DataFrame:
        """
        Parameters
        ----------
        priority

        Returns
        -------
        pd.DataFrame
        """
        payload = {"priority": priority}

        if kwargs:
            payload.update(kwargs)

        response = self._post("activity/patrols", payload=payload)
        return pd.DataFrame([response])

    def post_patrol_segment(
        self,
        patrol_id: str,
        patrol_segment_id: str,
        patrol_type: str = None,
        tracked_subject_id: str = None,
        scheduled_start: str = None,
        scheduled_end: str = None,
        start_time: str = None,
        end_time: str = None,
        start_location: typing.Tuple[float, float] = None,
        end_location: typing.Tuple[float, float] = None,
        **kwargs,
    ) -> pd.DataFrame:
        """
        Parameters
        ----------
        patrol_id
        patrol_segment_id
        patrol_type
        tracked_subject_id
        scheduled_start
        scheduled_end
        start_time
        end_time
        start_location
        end_location

        Returns
        -------
        pd.DataFrame
        """

        payload = {
            "patrol": patrol_id,
            "patrol_segment": patrol_segment_id,
            "scheduled_start": scheduled_start,
            "scheduled_end": scheduled_end,
            "time_range": {"start_time": start_time, "end_time": end_time},
        }

        if tracked_subject_id is not None:
            payload.update({"leader": {"content_type": "observations.subject", "id": tracked_subject_id}})
        else:
            payload.update({"leader": None})

        if start_location is not None:
            payload.update({"start_location": {"latitude": start_location[0], "longitude": start_location[1]}})
        else:
            payload.update({"start_location": None})

        if end_location is not None:
            payload.update({"end_location": {"latitude": end_location[0], "longitude": end_location[1]}})
        else:
            payload.update({"end_location": None})

        if patrol_type is not None:
            payload.update({"patrol_type": patrol_type})

        if kwargs:
            payload.update(kwargs)

        response = self._post("activity/patrols/segments/", payload=payload)
        return pd.DataFrame([response])

    def post_patrol_segment_event(
        self,
        patrol_segment_id: str,
        event_type: str,
        **addl_kwargs,
    ) -> pd.DataFrame:
        """
        Parameters
        ----------
        patrol_segment_id
        event_type

        Returns
        -------
        pd.DataFrame
        """

        payload = {
            "patrol_segment": patrol_segment_id,
            "event_type": event_type,
        }

        if addl_kwargs:
            payload.update(addl_kwargs)

        response = self._post(f"activity/patrols/segments/{patrol_segment_id}/events/", payload=payload)
        return pd.DataFrame([response])

    """
    PATCH Functions
    """

    def patch_event(
        self,
        event_id: str,
        events: typing.Union[gpd.GeoDataFrame, pd.DataFrame, typing.Dict, typing.List[typing.Dict]],
    ) -> pd.DataFrame:
        """
        Parameters
        ----------
        event_id
            UUID for the event that will be updated.
        events
        Returns
        -------
        pd.DataFrame:
            Updated events in EarthRanger.
        """

        events = self._dataframe_to_dict(events)
        if isinstance(events, list):
            results = [self._patch(f"activity/event/{event_id}", payload=event) for event in events]
        else:
            results = [self._patch(f"activity/event/{event_id}", payload=events)]
        return pd.DataFrame(results)

    """
    DELETE Functions
    """

    def delete_observation(self, observation_id: str):
        """
        Parameters
        ----------
        observation_id
        -------
        """

        self._delete("observation/" + observation_id + "/")<|MERGE_RESOLUTION|>--- conflicted
+++ resolved
@@ -6,11 +6,7 @@
 import geopandas as gpd
 import pandas as pd
 import requests
-<<<<<<< HEAD
-from erclient.client import ERClient, ERClientException, ERClientNotFound, split_link
-=======
 from erclient.client import ERClient, ERClientException
->>>>>>> 29c72f67
 from tqdm.auto import tqdm
 
 import ecoscope
