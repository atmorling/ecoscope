--- conflicted
+++ resolved
@@ -18,16 +18,12 @@
 
     # Extract the standardized NDVI ndvi_vals within the AOI
     ndvi_vals = ecoscope.analysis.seasons.std_ndvi_vals(
-<<<<<<< HEAD
-        aoi, img_coll="MODIS/061/MOD13A1", band="NDVI", start="2010-01-01", end="2021-01-01"
-=======
         aoi,
         img_coll="MODIS/061/MCD43A4",
         nir_band="Nadir_Reflectance_Band2",
         red_band="Nadir_Reflectance_Band1",
         start="2010-01-01",
         end="2021-01-01",
->>>>>>> cc4fb517
     )
 
     # Calculate the seasonal transition point
